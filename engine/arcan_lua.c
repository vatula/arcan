--- conflicted
+++ resolved
@@ -69,7 +69,7 @@
 #define arcan_luactx lua_State
 #include "arcan_lua.h"
 
-#ifdef ARCAN_LED
+#ifndef ARCAN_LUA_NOLED
 #include "arcan_led.h"
 #endif
 
@@ -6285,11 +6285,7 @@
 #ifdef ARCAN_LED
 {"LEDCONTROLLERS",     arcan_led_controllers()},
 #else
-<<<<<<< HEAD
-{"LEDCONTROLLERS", 0},
-=======
 {"LEDCONTROLLERS",     0},
->>>>>>> c6ba461a
 #endif
 {"NOW",           0},
 {"NOPERSIST",     0},
